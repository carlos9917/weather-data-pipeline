#!/bin/bash

# run.sh

# This script provides a simple interface for running the GFS Wind Power Density Pipeline.

# Function to display help
show_help() {
    echo "Usage: ./run.sh [scheduler|manual|default] [options]"
    echo "  - scheduler: Not yet implemented."
    echo "  - manual: Run a one-time data extraction and analysis."
    echo "    - --date <YYYYMMDD>: The date to extract data for."
    echo "    - --cycle <00|06|12|18>: The GFS cycle to extract data for."
    echo "  - default: Run the pipeline for the latest available data."
}


# Get the first argument to determine the mode
MODE=$1
shift

# Display help if no arguments are provided
if [ -z "$MODE" ]; then
    show_help
    exit 0
fi


# --- Scheduler Mode ---
if [ "$MODE" == "scheduler" ]; then
<<<<<<< HEAD
    echo "Starting the scheduler..."
    echo "Cleaning up old index files..."
    find data/raw -name "*.idx" -delete
    source .venv/bin/activate
    python3 orchestration/scheduler.py --mode scheduler
    
# --- Dashboard Mode ---
elif [ "$MODE" == "dashboard" ]; then
    echo "Starting the dashboard..."
    python src/dashboard.py
=======
    echo "Scheduler mode is running..."
    while true; do
        DATE=$(date +%Y%m%d)
        HOUR=$(date +%H)
        HOUR_NUM=$((10#$HOUR))
        if (( HOUR_NUM >= 0 && HOUR_NUM < 6 )); then CYCLE="18"; DATE=$(date -d "yesterday" +%Y%m%d); fi
        if (( HOUR_NUM >= 6 && HOUR_NUM < 12 )); then CYCLE="00"; fi
        if (( HOUR_NUM >= 12 && HOUR_NUM < 18 )); then CYCLE="06"; fi
        if (( HOUR_NUM >= 18 )); then CYCLE="12"; fi

        echo "Running pipeline for date $DATE and cycle $CYCLE"
        python3 orchestration/pipeline_scheduler.py --date $DATE --cycle $CYCLE

        if [ $? -eq 0 ]; then
            echo "Pipeline finished successfully."
        else
            echo "Pipeline failed."
        fi
        echo "Waiting for 6 hours before next run..."
        sleep 21600
    done
>>>>>>> 55550625
    
# --- Manual Mode ---
elif [ "$MODE" == "manual" ]; then
    echo "Running manual data extraction..."
    python3 orchestration/pipeline_scheduler.py "$@"
    
# --- Original Mode (for compatibility) ---
elif [ "$MODE" == "default" ]; then
    # Get today's date in YYYYMMDD format
    DATE=$(date +%Y%m%d)
    # Get the previous cycle (00, 06, 12, 18)
    # This is a simple example; a robust implementation would check for availability
    HOUR=$(date +%H)
    # Remove leading zero to avoid octal interpretation
    HOUR_NUM=$((10#$HOUR))
    echo $DATE $HOUR
    if (( HOUR_NUM >= 0 && HOUR_NUM < 6 )); then CYCLE="18"; DATE=$(date -d "yesterday" +%Y%m%d); fi

    if (( HOUR_NUM >= 6 && HOUR_NUM < 12 )); then CYCLE="00"; fi

    if (( HOUR_NUM >= 12 && HOUR_NUM < 18 )); then CYCLE="06"; fi

    if (( HOUR_NUM >= 18 )); then CYCLE="12"; fi

    echo "Running pipeline for date $DATE and cycle $CYCLE"

    # Run the Python data extraction script
<<<<<<< HEAD
    source .venv/bin/activate
    python3 data_processing/data_extractor.py --date $DATE --cycle $CYCLE
=======
    python3 orchestration/pipeline_scheduler.py --date $DATE --cycle $CYCLE
>>>>>>> 55550625


    # Check if the python script succeeded
    if [ $? -eq 0 ]; then
<<<<<<< HEAD
      echo "data extractor script finished successfully."
      # Run the python analysis script
      python data_processing/analysis.py --date $DATE --cycle $CYCLE
      if [ $? -eq 0 ]; then
        echo "R script finished successfully."
      else
        echo "R script failed. Halting pipeline."
        exit 1
      fi
=======
      echo "Pipeline finished successfully."
>>>>>>> 55550625
    else
      echo "Pipeline failed."
      exit 1
    fi

# --- Help ---
else
    show_help
fi<|MERGE_RESOLUTION|>--- conflicted
+++ resolved
@@ -28,18 +28,6 @@
 
 # --- Scheduler Mode ---
 if [ "$MODE" == "scheduler" ]; then
-<<<<<<< HEAD
-    echo "Starting the scheduler..."
-    echo "Cleaning up old index files..."
-    find data/raw -name "*.idx" -delete
-    source .venv/bin/activate
-    python3 orchestration/scheduler.py --mode scheduler
-    
-# --- Dashboard Mode ---
-elif [ "$MODE" == "dashboard" ]; then
-    echo "Starting the dashboard..."
-    python src/dashboard.py
-=======
     echo "Scheduler mode is running..."
     while true; do
         DATE=$(date +%Y%m%d)
@@ -61,7 +49,6 @@
         echo "Waiting for 6 hours before next run..."
         sleep 21600
     done
->>>>>>> 55550625
     
 # --- Manual Mode ---
 elif [ "$MODE" == "manual" ]; then
@@ -89,29 +76,12 @@
     echo "Running pipeline for date $DATE and cycle $CYCLE"
 
     # Run the Python data extraction script
-<<<<<<< HEAD
-    source .venv/bin/activate
-    python3 data_processing/data_extractor.py --date $DATE --cycle $CYCLE
-=======
     python3 orchestration/pipeline_scheduler.py --date $DATE --cycle $CYCLE
->>>>>>> 55550625
 
 
     # Check if the python script succeeded
     if [ $? -eq 0 ]; then
-<<<<<<< HEAD
-      echo "data extractor script finished successfully."
-      # Run the python analysis script
-      python data_processing/analysis.py --date $DATE --cycle $CYCLE
-      if [ $? -eq 0 ]; then
-        echo "R script finished successfully."
-      else
-        echo "R script failed. Halting pipeline."
-        exit 1
-      fi
-=======
       echo "Pipeline finished successfully."
->>>>>>> 55550625
     else
       echo "Pipeline failed."
       exit 1
